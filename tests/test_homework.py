import re
import inspect
<<<<<<< HEAD
from typing import Optional
=======
>>>>>>> 4b09e038
from datetime import datetime

import pytest

try:
    import homework
except ModuleNotFoundError:
    assert False, 'Не найдена домашняя работа'


class TestRecord:
    init_records = [{'amount': 1000, 'comment': 'Тестовый коммент'},
                    {'amount': 1000, 'comment': 'Тестовый коммент', 'date': '01.09.2019'}]

    @pytest.mark.parametrize("kwargs", init_records)
    def test_init(self, kwargs, msg_err):
        assert hasattr(homework, 'Record'), msg_err('add_class', 'Record')
        result = homework.Record(**kwargs)
        assert hasattr(result, 'amount'), msg_err('add_attr', 'amount', 'Record')
        assert result.amount == kwargs['amount'], msg_err('wrong_attr', 'amount', 'Record')
        assert hasattr(result, 'comment'), msg_err('add_attr', 'comment', 'Record')
        assert result.comment == kwargs.get('comment', ''), msg_err('wrong_attr', 'comment', 'Record')
        assert hasattr(result, 'date'), msg_err('add_attr', 'date', 'Record')
        if 'date' in kwargs:
            date_default_arg = inspect.Parameter(
                'date',
                inspect.Parameter.KEYWORD_ONLY,
                default=None,
                annotation=Optional[str],
            )
            assert (
                str(inspect.signature(homework.Record).parameters['date'])
                == str(date_default_arg)
            ), (
                'В качестве дефолтного аргумента для даты '
                'не должно быть посчитанное значение или пустая строка'
            )
            assert result.date == datetime.strptime(kwargs['date'], '%d.%m.%Y').date(), (
                msg_err('wrong_attr', 'date', 'Record', ', свойство должно быть датой')
            )
        else:
            assert result.date == datetime.now().date(), (
                msg_err('wrong_attr', 'date', 'Record', ', свойство должно быть датой')
            )

        assert not hasattr(result, 'USD_RATE'), msg_err('dont_create_attr', 'USD_RATE', 'Record')
        assert not hasattr(result, 'EURO_RATE'), msg_err('dont_create_attr', 'EURO_RATE', 'Record')


class TestCalculator:

    def test_init(self, init_limit, msg_err):
        assert hasattr(homework, 'Calculator'), msg_err('add_class', 'Calculator')
        result = homework.Calculator(init_limit)
        assert hasattr(result, 'limit'), msg_err('add_attr', 'limit', 'Calculator')
        assert result.limit == init_limit, msg_err('wrong_attr', 'limit', 'Calculator')
        assert hasattr(result, 'records'), msg_err('add_attr', 'records', 'Calculator')
        assert result.records == [], msg_err('wrong_attr', 'records', 'Calculator')

        assert not hasattr(result, 'USD_RATE'), msg_err('dont_create_attr', 'USD_RATE', 'Calculator')
        assert not hasattr(result, 'EURO_RATE'), msg_err('dont_create_attr', 'EURO_RATE', 'Calculator')

    def test_add_record(self, init_limit, data_records, msg_err):
        result = homework.Calculator(init_limit)
        assert hasattr(result, 'add_record'), msg_err('add_method', 'add_record', 'Calculator')
        records, today, week = data_records
        for record in records:
            result.add_record(record)
        assert result.records == records, msg_err('wrong_attr', 'records', 'Calculator')

    def test_get_today_stats(self, init_limit, data_records, msg_err):
        result = homework.Calculator(init_limit)
        records, today, week = data_records
        for record in records:
            result.add_record(record)
        assert hasattr(result, 'get_today_stats'), msg_err('add_method', 'get_today_stats', 'Calculator')
        assert result.get_today_stats() == today, msg_err('wrong_method', 'get_today_stats', 'Calculator')

    def test_get_week_stats(self, init_limit, data_records, msg_err):
        result = homework.Calculator(init_limit)
        records, today, week = data_records
        for record in records:
            result.add_record(record)
        assert hasattr(result, 'get_week_stats'), msg_err('add_method', 'get_week_stats', 'Calculator')
        assert result.get_week_stats() == week, msg_err('wrong_method', 'get_week_stats', 'Calculator')
        assert 'days=7' in inspect.getsource(result.get_week_stats), 'Необходимо считать сколько денег потрачено за последние 7 дней'

    def test_get_calories_remained(self, init_limit, msg_err):
        result = homework.Calculator(init_limit)
        assert not hasattr(result, 'get_calories_remained'), (
            msg_err('dont_create_method', 'get_calories_remained', 'Calculator')
        )

    def test_get_today_cash_remained(self, init_limit, msg_err):
        result = homework.Calculator(init_limit)
        assert not hasattr(result, 'get_today_cash_remained'), (
            msg_err('dont_create_method', 'get_today_cash_remained', 'Calculator')
        )


class TestCaloriesCalculator:

    def test_init(self, init_limit, msg_err):
        assert hasattr(homework, 'CaloriesCalculator'), (
            msg_err('add_class', 'CaloriesCalculator', child=True, parent_name='Calculator')
        )
        result = homework.CaloriesCalculator(init_limit)
        assert hasattr(result, 'limit'), msg_err('child_method', 'CaloriesCalculator', 'Calculator')
        assert result.limit == init_limit, msg_err('child_method', 'CaloriesCalculator', 'Calculator')

        assert not hasattr(result, 'USD_RATE'), msg_err('dont_create_attr', 'USD_RATE', 'CaloriesCalculator')
        assert not hasattr(result, 'EURO_RATE'), msg_err('dont_create_attr', 'EURO_RATE', 'CaloriesCalculator')

    def test_get_calories_remained(self, init_limit, data_records,
                                   negative_calories_remained, positive_calories_remained, msg_err):
        result = homework.CaloriesCalculator(init_limit)
        assert hasattr(result, 'get_calories_remained'), (
            msg_err('add_method', 'get_calories_remained', 'CaloriesCalculator')
        )

        records, today, week = data_records
        for record in records:
            result.add_record(record)

        if today < init_limit:
            assert result.get_calories_remained() == positive_calories_remained(init_limit - today), (
                msg_err('wrong_method', 'get_calories_remained', 'CaloriesCalculator')
            )
            result.limit = today - 200
            assert result.get_calories_remained() == negative_calories_remained, (
                msg_err('wrong_method', 'get_calories_remained', 'CaloriesCalculator')
            )
        else:
            assert result.get_calories_remained() == negative_calories_remained, (
                msg_err('wrong_method', 'get_calories_remained', 'CaloriesCalculator')
            )
            result.limit = today + 200
            assert result.get_calories_remained() == positive_calories_remained(init_limit - today), (
                msg_err('wrong_method', 'get_calories_remained', 'CaloriesCalculator')
            )


class TestCashCalculator:

    def test_init(self, init_limit, msg_err):
        assert hasattr(homework, 'CashCalculator'), (
            msg_err('add_class', 'CashCalculator', child=True, parent_name='Calculator')
        )
        result = homework.CashCalculator(init_limit)
        assert hasattr(result, 'limit'), msg_err('child_method', 'CashCalculator', 'Calculator')
        assert result.limit == init_limit, msg_err('child_method', 'CashCalculator', 'Calculator')

        assert hasattr(result, 'EURO_RATE'), msg_err('add_attr', 'EURO_RATE', 'CashCalculator')
        assert type(result.EURO_RATE) == float, msg_err('wrong_attr', 'EURO_RATE', 'CashCalculator')
        assert result.EURO_RATE > 0, msg_err('wrong_attr', 'EURO_RATE', 'CashCalculator',
                                             msg=', курс не может быть равен или меньше 0')

        assert hasattr(result, 'USD_RATE'), msg_err('add_attr', 'USD_RATE', 'CashCalculator')
        assert type(result.USD_RATE) == float, msg_err('wrong_attr', 'USD_RATE', 'CashCalculator')
        assert result.USD_RATE > 0, msg_err('wrong_attr', 'USD_RATE', 'CashCalculator',
                                            msg=', курс не может быть равен или меньше 0')

    @pytest.mark.parametrize("amount,currency", [
        (0, 'usd'), (0, 'eur'), (0, 'rub'),
        (1, 'usd'), (1, 'eur'), (1, 'rub'),
        (-1, 'usd'), (-1, 'eur'), (-1, 'rub')
    ])
    def test_get_today_cash_remained(self, init_limit, data_records, amount, currency, today_cash_remained, msg_err,
                                     monkeypatch):
        result = homework.CashCalculator(init_limit)
        assert hasattr(result, 'get_today_cash_remained'), (
            msg_err('add_method', 'get_today_cash_remained', 'CashCalculator')
        )

        records, today, week = data_records
        for record in records:
            result.add_record(record)

        result.EURO_RATE = 70
        monkeypatch.setattr(homework.CashCalculator, "EURO_RATE", 70)
        result.USD_RATE = 60
        monkeypatch.setattr(homework.CashCalculator, "USD_RATE", 60)
        result.limit = today + (amount * 300)
        assert re.fullmatch(today_cash_remained(amount, currency), result.get_today_cash_remained(currency)), (
            msg_err('wrong_method', 'get_today_cash_remained', 'CashCalculator')
        )<|MERGE_RESOLUTION|>--- conflicted
+++ resolved
@@ -1,9 +1,6 @@
 import re
 import inspect
-<<<<<<< HEAD
 from typing import Optional
-=======
->>>>>>> 4b09e038
 from datetime import datetime
 
 import pytest
